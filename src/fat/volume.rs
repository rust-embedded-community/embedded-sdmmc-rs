//! FAT-specific volume support.

use crate::{
    debug,
    fat::{
        Bpb, Fat16Info, Fat32Info, FatSpecificInfo, FatType, InfoSector, OnDiskDirEntry,
        RESERVED_ENTRIES,
    },
    filesystem::FilenameError,
    trace, warn, Attributes, Block, BlockCache, BlockCount, BlockDevice, BlockIdx, ClusterId,
    DirEntry, DirectoryInfo, Error, ShortFileName, TimeSource, VolumeType,
};
use byteorder::{ByteOrder, LittleEndian};
use core::convert::TryFrom;
use heapless::String;

/// An MS-DOS 11 character volume label.
///
/// ISO-8859-1 encoding is assumed. Trailing spaces are trimmed. Reserved
/// characters are not allowed. There is no file extension, unlike with a
/// filename.
///
/// Volume labels can be found in the BIOS Parameter Block, and in a root
/// directory entry with the 'Volume Label' bit set. Both places should have the
/// same contents, but they can get out of sync.
///
/// MS-DOS FDISK would show you the one in the BPB, but DIR would show you the
/// one in the root directory.
#[cfg_attr(feature = "defmt-log", derive(defmt::Format))]
#[derive(PartialEq, Eq, Clone)]
pub struct VolumeName {
    pub(crate) contents: [u8; Self::TOTAL_LEN],
}

impl VolumeName {
    const TOTAL_LEN: usize = 11;

    /// Get name
    pub fn name(&self) -> &[u8] {
        self.contents.trim_ascii_end()
    }

    /// Create a new MS-DOS volume label.
    pub fn create_from_str(name: &str) -> Result<VolumeName, FilenameError> {
        let mut sfn = VolumeName {
            contents: [b' '; Self::TOTAL_LEN],
        };

        let mut idx = 0;
        for ch in name.chars() {
            match ch {
                // Microsoft say these are the invalid characters
                '\u{0000}'..='\u{001F}'
                | '"'
                | '*'
                | '+'
                | ','
                | '/'
                | ':'
                | ';'
                | '<'
                | '='
                | '>'
                | '?'
                | '['
                | '\\'
                | ']'
                | '.'
                | '|' => {
                    return Err(FilenameError::InvalidCharacter);
                }
                x if x > '\u{00FF}' => {
                    // We only handle ISO-8859-1 which is Unicode Code Points
                    // \U+0000 to \U+00FF. This is above that.
                    return Err(FilenameError::InvalidCharacter);
                }
                _ => {
                    let b = ch as u8;
                    if idx < Self::TOTAL_LEN {
                        sfn.contents[idx] = b;
                    } else {
                        return Err(FilenameError::NameTooLong);
                    }
                    idx += 1;
                }
            }
        }
        if idx == 0 {
            return Err(FilenameError::FilenameEmpty);
        }
        Ok(sfn)
    }

    /// Convert to a Short File Name
    ///
    /// # Safety
    ///
    /// Volume Labels can contain things that Short File Names cannot, so only
    /// do this conversion if you are creating the name of a directory entry
    /// with the 'Volume Label' attribute.
    pub unsafe fn to_short_filename(self) -> ShortFileName {
        ShortFileName {
            contents: self.contents,
        }
    }
}

impl core::fmt::Display for VolumeName {
    fn fmt(&self, f: &mut core::fmt::Formatter) -> core::fmt::Result {
        let mut printed = 0;
        for &c in self.name().iter() {
            // converting a byte to a codepoint means you are assuming
            // ISO-8859-1 encoding, because that's how Unicode was designed.
            write!(f, "{}", c as char)?;
            printed += 1;
        }
        if let Some(mut width) = f.width() {
            if width > printed {
                width -= printed;
                for _ in 0..width {
                    write!(f, "{}", f.fill())?;
                }
            }
        }
        Ok(())
    }
}

impl core::fmt::Debug for VolumeName {
    fn fmt(&self, f: &mut core::fmt::Formatter) -> core::fmt::Result {
        write!(f, "VolumeName(\"{}\")", self)
    }
}

/// Identifies a FAT16 or FAT32 Volume on the disk.
#[cfg_attr(feature = "defmt-log", derive(defmt::Format))]
#[derive(Debug, PartialEq, Eq)]
pub struct FatVolume {
    /// The block number of the start of the partition. All other BlockIdx values are relative to this.
    pub(crate) lba_start: BlockIdx,
    /// The number of blocks in this volume
    pub(crate) num_blocks: BlockCount,
    /// The name of this volume
    pub(crate) name: VolumeName,
    /// Number of 512 byte blocks (or Blocks) in a cluster
    pub(crate) blocks_per_cluster: u8,
    /// The block the data starts in. Relative to start of partition (so add
    /// `self.lba_offset` before passing to volume manager)
    pub(crate) first_data_block: BlockCount,
    /// The block the FAT starts in. Relative to start of partition (so add
    /// `self.lba_offset` before passing to volume manager)
    pub(crate) fat_start: BlockCount,
    /// Expected number of free clusters
    pub(crate) free_clusters_count: Option<u32>,
    /// Number of the next expected free cluster
    pub(crate) next_free_cluster: Option<ClusterId>,
    /// Total number of clusters
    pub(crate) cluster_count: u32,
    /// Type of FAT
    pub(crate) fat_specific_info: FatSpecificInfo,
}

impl FatVolume {
    /// Write a new entry in the FAT
    pub fn update_info_sector<D>(
        &mut self,
        block_cache: &mut BlockCache<D>,
    ) -> Result<(), Error<D::Error>>
    where
        D: BlockDevice,
    {
        match &self.fat_specific_info {
            FatSpecificInfo::Fat16(_) => {
                // FAT16 volumes don't have an info sector
            }
            FatSpecificInfo::Fat32(fat32_info) => {
                if self.free_clusters_count.is_none() && self.next_free_cluster.is_none() {
                    return Ok(());
                }
                trace!("Reading info sector");
                let block = block_cache
                    .read_mut(fat32_info.info_location)
                    .map_err(Error::DeviceError)?;
                if let Some(count) = self.free_clusters_count {
                    block[488..492].copy_from_slice(&count.to_le_bytes());
                }
                if let Some(next_free_cluster) = self.next_free_cluster {
                    block[492..496].copy_from_slice(&next_free_cluster.0.to_le_bytes());
                }
                trace!("Writing info sector");
                block_cache.write_back()?;
            }
        }
        Ok(())
    }

    /// Get the type of FAT this volume is
    pub(crate) fn get_fat_type(&self) -> FatType {
        match &self.fat_specific_info {
            FatSpecificInfo::Fat16(_) => FatType::Fat16,
            FatSpecificInfo::Fat32(_) => FatType::Fat32,
        }
    }

    /// Write a new entry in the FAT
    fn update_fat<D>(
        &mut self,
        block_cache: &mut BlockCache<D>,
        cluster: ClusterId,
        new_value: ClusterId,
    ) -> Result<(), Error<D::Error>>
    where
        D: BlockDevice,
    {
        let this_fat_block_num;
        match &self.fat_specific_info {
            FatSpecificInfo::Fat16(_fat16_info) => {
                let fat_offset = cluster.0 * 2;
                this_fat_block_num = self.lba_start + self.fat_start.offset_bytes(fat_offset);
                let this_fat_ent_offset = (fat_offset % Block::LEN_U32) as usize;
                trace!("Reading FAT for update");
                let block = block_cache
                    .read_mut(this_fat_block_num)
                    .map_err(Error::DeviceError)?;
                // See <https://en.wikipedia.org/wiki/Design_of_the_FAT_file_system>
                let entry = match new_value {
                    ClusterId::INVALID => 0xFFF6,
                    ClusterId::BAD => 0xFFF7,
                    ClusterId::EMPTY => 0x0000,
                    ClusterId::END_OF_FILE => 0xFFFF,
                    _ => new_value.0 as u16,
                };
                LittleEndian::write_u16(
                    &mut block[this_fat_ent_offset..=this_fat_ent_offset + 1],
                    entry,
                );
            }
            FatSpecificInfo::Fat32(_fat32_info) => {
                // FAT32 => 4 bytes per entry
                let fat_offset = cluster.0 * 4;
                this_fat_block_num = self.lba_start + self.fat_start.offset_bytes(fat_offset);
                let this_fat_ent_offset = (fat_offset % Block::LEN_U32) as usize;
                trace!("Reading FAT for update");
                let block = block_cache
                    .read_mut(this_fat_block_num)
                    .map_err(Error::DeviceError)?;
                let entry = match new_value {
                    ClusterId::INVALID => 0x0FFF_FFF6,
                    ClusterId::BAD => 0x0FFF_FFF7,
                    ClusterId::EMPTY => 0x0000_0000,
                    _ => new_value.0,
                };
                let existing =
                    LittleEndian::read_u32(&block[this_fat_ent_offset..=this_fat_ent_offset + 3]);
                let new = (existing & 0xF000_0000) | (entry & 0x0FFF_FFFF);
                LittleEndian::write_u32(
                    &mut block[this_fat_ent_offset..=this_fat_ent_offset + 3],
                    new,
                );
            }
        }
        trace!("Updating FAT");
        block_cache.write_back()?;
        Ok(())
    }

    /// Look in the FAT to see which cluster comes next.
    pub(crate) fn next_cluster<D>(
        &self,
        block_cache: &mut BlockCache<D>,
        cluster: ClusterId,
    ) -> Result<ClusterId, Error<D::Error>>
    where
        D: BlockDevice,
    {
        if cluster.0 > (u32::MAX / 4) {
            panic!("next_cluster called on invalid cluster {:x?}", cluster);
        }
        match &self.fat_specific_info {
            FatSpecificInfo::Fat16(_fat16_info) => {
                let fat_offset = cluster.0 * 2;
                let this_fat_block_num = self.lba_start + self.fat_start.offset_bytes(fat_offset);
                let this_fat_ent_offset = (fat_offset % Block::LEN_U32) as usize;
                trace!("Walking FAT");
                let block = block_cache.read(this_fat_block_num)?;
                let fat_entry =
                    LittleEndian::read_u16(&block[this_fat_ent_offset..=this_fat_ent_offset + 1]);
                match fat_entry {
                    0xFFF7 => {
                        // Bad cluster
                        Err(Error::BadCluster)
                    }
                    0xFFF8..=0xFFFF => {
                        // There is no next cluster
                        Err(Error::EndOfFile)
                    }
                    f => {
                        // Seems legit
                        Ok(ClusterId(u32::from(f)))
                    }
                }
            }
            FatSpecificInfo::Fat32(_fat32_info) => {
                let fat_offset = cluster.0 * 4;
                let this_fat_block_num = self.lba_start + self.fat_start.offset_bytes(fat_offset);
                let this_fat_ent_offset = (fat_offset % Block::LEN_U32) as usize;
                trace!("Walking FAT");
                let block = block_cache.read(this_fat_block_num)?;
                let fat_entry =
                    LittleEndian::read_u32(&block[this_fat_ent_offset..=this_fat_ent_offset + 3])
                        & 0x0FFF_FFFF;
                match fat_entry {
                    0x0000_0000 => {
                        // Jumped to free space
                        Err(Error::UnterminatedFatChain)
                    }
                    0x0FFF_FFF7 => {
                        // Bad cluster
                        Err(Error::BadCluster)
                    }
                    0x0000_0001 | 0x0FFF_FFF8..=0x0FFF_FFFF => {
                        // There is no next cluster
                        Err(Error::EndOfFile)
                    }
                    f => {
                        // Seems legit
                        Ok(ClusterId(f))
                    }
                }
            }
        }
    }

    /// Number of bytes in a cluster.
    pub(crate) fn bytes_per_cluster(&self) -> u32 {
        u32::from(self.blocks_per_cluster) * Block::LEN_U32
    }

    /// Converts a cluster number (or `Cluster`) to a block number (or
    /// `BlockIdx`). Gives an absolute `BlockIdx` you can pass to the
    /// volume manager.
    pub(crate) fn cluster_to_block(&self, cluster: ClusterId) -> BlockIdx {
        match &self.fat_specific_info {
            FatSpecificInfo::Fat16(fat16_info) => {
                let block_num = match cluster {
                    ClusterId::ROOT_DIR => fat16_info.first_root_dir_block,
                    ClusterId(c) => {
                        // FirstSectorofCluster = ((N – 2) * BPB_SecPerClus) + FirstDataSector;
                        let first_block_of_cluster =
                            BlockCount((c - 2) * u32::from(self.blocks_per_cluster));
                        self.first_data_block + first_block_of_cluster
                    }
                };
                self.lba_start + block_num
            }
            FatSpecificInfo::Fat32(fat32_info) => {
                let cluster_num = match cluster {
                    ClusterId::ROOT_DIR => fat32_info.first_root_dir_cluster.0,
                    c => c.0,
                };
                // FirstSectorofCluster = ((N – 2) * BPB_SecPerClus) + FirstDataSector;
                let first_block_of_cluster =
                    BlockCount((cluster_num - 2) * u32::from(self.blocks_per_cluster));
                self.lba_start + self.first_data_block + first_block_of_cluster
            }
        }
    }

    /// Finds a empty entry space and writes the new entry to it, allocates a new cluster if it's
    /// needed
    pub(crate) fn write_new_directory_entry<D, T>(
        &mut self,
        block_cache: &mut BlockCache<D>,
        time_source: &T,
        dir_cluster: ClusterId,
        name: ShortFileName,
        attributes: Attributes,
    ) -> Result<DirEntry, Error<D::Error>>
    where
        D: BlockDevice,
        T: TimeSource,
    {
        match &self.fat_specific_info {
            FatSpecificInfo::Fat16(fat16_info) => {
                // Root directories on FAT16 have a fixed size, because they use
                // a specially reserved space on disk (see
                // `first_root_dir_block`). Other directories can have any size
                // as they are made of regular clusters.
                let mut current_cluster = Some(dir_cluster);
                let mut first_dir_block_num = match dir_cluster {
                    ClusterId::ROOT_DIR => self.lba_start + fat16_info.first_root_dir_block,
                    _ => self.cluster_to_block(dir_cluster),
                };
                let dir_size = match dir_cluster {
                    ClusterId::ROOT_DIR => {
                        let len_bytes =
                            u32::from(fat16_info.root_entries_count) * OnDiskDirEntry::LEN_U32;
                        BlockCount::from_bytes(len_bytes)
                    }
                    _ => BlockCount(u32::from(self.blocks_per_cluster)),
                };

                // Walk the directory
                while let Some(cluster) = current_cluster {
                    for block_idx in first_dir_block_num.range(dir_size) {
                        trace!("Reading directory");
                        let block = block_cache
                            .read_mut(block_idx)
                            .map_err(Error::DeviceError)?;
                        for (i, dir_entry_bytes) in
                            block.chunks_exact_mut(OnDiskDirEntry::LEN).enumerate()
                        {
                            let dir_entry = OnDiskDirEntry::new(dir_entry_bytes);
                            // 0x00 or 0xE5 represents a free entry
                            if !dir_entry.is_valid() {
                                let ctime = time_source.get_timestamp();
                                let entry = DirEntry::new(
                                    name,
                                    attributes,
                                    ClusterId::EMPTY,
                                    ctime,
                                    block_idx,
                                    (i * OnDiskDirEntry::LEN) as u32,
                                );
                                dir_entry_bytes
                                    .copy_from_slice(&entry.serialize(FatType::Fat16)[..]);
                                trace!("Updating directory");
                                block_cache.write_back()?;
                                return Ok(entry);
                            }
                        }
                    }
                    if cluster != ClusterId::ROOT_DIR {
                        current_cluster = match self.next_cluster(block_cache, cluster) {
                            Ok(n) => {
                                first_dir_block_num = self.cluster_to_block(n);
                                Some(n)
                            }
                            Err(Error::EndOfFile) => {
                                let c = self.alloc_cluster(block_cache, Some(cluster), true)?;
                                first_dir_block_num = self.cluster_to_block(c);
                                Some(c)
                            }
                            _ => None,
                        };
                    } else {
                        current_cluster = None;
                    }
                }
                Err(Error::NotEnoughSpace)
            }
            FatSpecificInfo::Fat32(fat32_info) => {
                // All directories on FAT32 have a cluster chain but the root
                // dir starts in a specified cluster.
                let mut current_cluster = match dir_cluster {
                    ClusterId::ROOT_DIR => Some(fat32_info.first_root_dir_cluster),
                    _ => Some(dir_cluster),
                };
                let mut first_dir_block_num = self.cluster_to_block(dir_cluster);

                let dir_size = BlockCount(u32::from(self.blocks_per_cluster));
                // Walk the cluster chain until we run out of clusters
                while let Some(cluster) = current_cluster {
                    // Loop through the blocks in the cluster
                    for block_idx in first_dir_block_num.range(dir_size) {
                        // Read a block of directory entries
                        trace!("Reading directory");
                        let block = block_cache
                            .read_mut(block_idx)
                            .map_err(Error::DeviceError)?;
                        // Are any entries in the block we just loaded blank? If so
                        // we can use them.
                        for (i, dir_entry_bytes) in
                            block.chunks_exact_mut(OnDiskDirEntry::LEN).enumerate()
                        {
                            let dir_entry = OnDiskDirEntry::new(dir_entry_bytes);
                            // 0x00 or 0xE5 represents a free entry
                            if !dir_entry.is_valid() {
                                let ctime = time_source.get_timestamp();
                                let entry = DirEntry::new(
                                    name,
                                    attributes,
                                    ClusterId(0),
                                    ctime,
                                    block_idx,
                                    (i * OnDiskDirEntry::LEN) as u32,
                                );
                                dir_entry_bytes
                                    .copy_from_slice(&entry.serialize(FatType::Fat32)[..]);
                                trace!("Updating directory");
                                block_cache.write_back()?;
                                return Ok(entry);
                            }
                        }
                    }
                    // Well none of the blocks in that cluster had any space in
                    // them, let's fetch another one.
                    current_cluster = match self.next_cluster(block_cache, cluster) {
                        Ok(n) => {
                            first_dir_block_num = self.cluster_to_block(n);
                            Some(n)
                        }
                        Err(Error::EndOfFile) => {
                            let c = self.alloc_cluster(block_cache, Some(cluster), true)?;
                            first_dir_block_num = self.cluster_to_block(c);
                            Some(c)
                        }
                        _ => None,
                    };
                }
                // We ran out of clusters in the chain, and apparently we weren't
                // able to make the chain longer, so the disk must be full.
                Err(Error::NotEnoughSpace)
            }
        }
    }

    /// Calls callback `func` with every valid entry in the given directory.
    /// Useful for performing directory listings.
    pub(crate) fn iterate_dir<D, F>(
        &self,
        block_cache: &mut BlockCache<D>,
        dir_info: &DirectoryInfo,
        func: F,
    ) -> Result<(), Error<D::Error>>
    where
        F: FnMut(&DirEntry),
        D: BlockDevice,
    {
        match &self.fat_specific_info {
            FatSpecificInfo::Fat16(fat16_info) => {
                self.iterate_fat16(dir_info, fat16_info, block_cache, func)
            }
            FatSpecificInfo::Fat32(fat32_info) => {
                self.iterate_fat32(dir_info, fat32_info, block_cache, func)
            }
        }
    }

    fn iterate_fat16<D, F>(
        &self,
        dir_info: &DirectoryInfo,
        fat16_info: &Fat16Info,
        block_cache: &mut BlockCache<D>,
        mut func: F,
    ) -> Result<(), Error<D::Error>>
    where
        F: FnMut(&DirEntry),
        D: BlockDevice,
    {
        // Root directories on FAT16 have a fixed size, because they use
        // a specially reserved space on disk (see
        // `first_root_dir_block`). Other directories can have any size
        // as they are made of regular clusters.
        let mut current_cluster = Some(dir_info.cluster);
        let mut first_dir_block_num = match dir_info.cluster {
            ClusterId::ROOT_DIR => self.lba_start + fat16_info.first_root_dir_block,
            _ => self.cluster_to_block(dir_info.cluster),
        };
        let dir_size = match dir_info.cluster {
            ClusterId::ROOT_DIR => {
                let len_bytes = u32::from(fat16_info.root_entries_count) * OnDiskDirEntry::LEN_U32;
                BlockCount::from_bytes(len_bytes)
            }
            _ => BlockCount(u32::from(self.blocks_per_cluster)),
        };

        while let Some(cluster) = current_cluster {
            for block_idx in first_dir_block_num.range(dir_size) {
                trace!("Reading FAT");
                let block = block_cache.read(block_idx)?;
                for (i, dir_entry_bytes) in block.chunks_exact(OnDiskDirEntry::LEN).enumerate() {
                    let dir_entry = OnDiskDirEntry::new(dir_entry_bytes);
                    if dir_entry.is_end() {
                        // Can quit early
                        return Ok(());
                    } else if dir_entry.is_valid() && !dir_entry.is_lfn() {
                        // Safe, since Block::LEN always fits on a u32
                        let start = (i * OnDiskDirEntry::LEN) as u32;
                        let entry = dir_entry.get_entry(FatType::Fat16, block_idx, start);
                        func(&entry);
                    }
                }
            }
            if cluster != ClusterId::ROOT_DIR {
                current_cluster = match self.next_cluster(block_cache, cluster) {
                    Ok(n) => {
                        first_dir_block_num = self.cluster_to_block(n);
                        Some(n)
                    }
                    _ => None,
                };
            } else {
                current_cluster = None;
            }
        }
        Ok(())
    }

    fn iterate_fat32<D, F>(
        &self,
        dir_info: &DirectoryInfo,
        fat32_info: &Fat32Info,
        block_cache: &mut BlockCache<D>,
        mut func: F,
    ) -> Result<(), Error<D::Error>>
    where
        F: FnMut(&DirEntry),
        D: BlockDevice,
    {
        // All directories on FAT32 have a cluster chain but the root
        // dir starts in a specified cluster.
        let mut current_cluster = match dir_info.cluster {
            ClusterId::ROOT_DIR => Some(fat32_info.first_root_dir_cluster),
            _ => Some(dir_info.cluster),
        };
<<<<<<< HEAD
        let mut blocks = [Block::new()];
        let mut block_cache = BlockCache::empty();

        let mut lfn_buffer = [[' '; 13]; 8];
        let mut lfn_pointer = 0;

=======
>>>>>>> 1b9fa5c6
        while let Some(cluster) = current_cluster {
            let start_block_idx = self.cluster_to_block(cluster);
            for block_idx in start_block_idx.range(BlockCount(u32::from(self.blocks_per_cluster))) {
                trace!("Reading FAT");
                let block = block_cache.read(block_idx).map_err(Error::DeviceError)?;
                for (i, dir_entry_bytes) in block.chunks_exact(OnDiskDirEntry::LEN).enumerate() {
                    let dir_entry = OnDiskDirEntry::new(dir_entry_bytes);
                    if dir_entry.is_end() {
                        // Can quit early
                        return Ok(());
<<<<<<< HEAD
                    } else if dir_entry.is_valid() {
                        if dir_entry.is_lfn() {
                            if let Some((_, _, data)) = dir_entry.lfn_contents() {
                                lfn_buffer[lfn_pointer] = data.clone();
                                lfn_pointer += 1;
                            }
                        } else {
                            if lfn_pointer > 0 {
                                let mut filename: String<255> = String::new();
                                while lfn_pointer > 0 {
                                    lfn_pointer -= 1;
                                    for i in 0..13 {
                                        // This will only happen on last chunk after last
                                        // character, so simple break is enough
                                        if lfn_buffer[lfn_pointer][i] == '\0' {
                                            break;
                                        } else {
                                            filename.push(lfn_buffer[lfn_pointer][i]);
                                        }
                                    }
                                }
                            }
                            // Safe, since Block::LEN always fits on a u32
                            let start = u32::try_from(start).unwrap();
                            let entry = dir_entry.get_entry(FatType::Fat32, block, start);
                            func(&entry);
                        }
=======
                    } else if dir_entry.is_valid() && !dir_entry.is_lfn() {
                        // Safe, since Block::LEN always fits on a u32
                        let start = (i * OnDiskDirEntry::LEN) as u32;
                        let entry = dir_entry.get_entry(FatType::Fat32, block_idx, start);
                        func(&entry);
>>>>>>> 1b9fa5c6
                    }
                }
            }
            current_cluster = match self.next_cluster(block_cache, cluster) {
                Ok(n) => Some(n),
                _ => None,
            };
        }
        Ok(())
    }

    /// Get an entry from the given directory
    pub(crate) fn find_directory_entry<D>(
        &self,
        block_cache: &mut BlockCache<D>,
        dir_info: &DirectoryInfo,
        match_name: &ShortFileName,
    ) -> Result<DirEntry, Error<D::Error>>
    where
        D: BlockDevice,
    {
        match &self.fat_specific_info {
            FatSpecificInfo::Fat16(fat16_info) => {
                // Root directories on FAT16 have a fixed size, because they use
                // a specially reserved space on disk (see
                // `first_root_dir_block`). Other directories can have any size
                // as they are made of regular clusters.
                let mut current_cluster = Some(dir_info.cluster);
                let mut first_dir_block_num = match dir_info.cluster {
                    ClusterId::ROOT_DIR => self.lba_start + fat16_info.first_root_dir_block,
                    _ => self.cluster_to_block(dir_info.cluster),
                };
                let dir_size = match dir_info.cluster {
                    ClusterId::ROOT_DIR => {
                        let len_bytes =
                            u32::from(fat16_info.root_entries_count) * OnDiskDirEntry::LEN_U32;
                        BlockCount::from_bytes(len_bytes)
                    }
                    _ => BlockCount(u32::from(self.blocks_per_cluster)),
                };

                while let Some(cluster) = current_cluster {
                    for block in first_dir_block_num.range(dir_size) {
                        match self.find_entry_in_block(
                            block_cache,
                            FatType::Fat16,
                            match_name,
                            block,
                        ) {
                            Err(Error::NotFound) => continue,
                            x => return x,
                        }
                    }
                    if cluster != ClusterId::ROOT_DIR {
                        current_cluster = match self.next_cluster(block_cache, cluster) {
                            Ok(n) => {
                                first_dir_block_num = self.cluster_to_block(n);
                                Some(n)
                            }
                            _ => None,
                        };
                    } else {
                        current_cluster = None;
                    }
                }
                Err(Error::NotFound)
            }
            FatSpecificInfo::Fat32(fat32_info) => {
                let mut current_cluster = match dir_info.cluster {
                    ClusterId::ROOT_DIR => Some(fat32_info.first_root_dir_cluster),
                    _ => Some(dir_info.cluster),
                };
                while let Some(cluster) = current_cluster {
                    let block_idx = self.cluster_to_block(cluster);
                    for block in block_idx.range(BlockCount(u32::from(self.blocks_per_cluster))) {
                        match self.find_entry_in_block(
                            block_cache,
                            FatType::Fat32,
                            match_name,
                            block,
                        ) {
                            Err(Error::NotFound) => continue,
                            x => return x,
                        }
                    }
                    current_cluster = match self.next_cluster(block_cache, cluster) {
                        Ok(n) => Some(n),
                        _ => None,
                    }
                }
                Err(Error::NotFound)
            }
        }
    }

    /// Finds an entry in a given block of directory entries.
    fn find_entry_in_block<D>(
        &self,
        block_cache: &mut BlockCache<D>,
        fat_type: FatType,
        match_name: &ShortFileName,
        block_idx: BlockIdx,
    ) -> Result<DirEntry, Error<D::Error>>
    where
        D: BlockDevice,
    {
        trace!("Reading directory");
        let block = block_cache.read(block_idx).map_err(Error::DeviceError)?;
        for (i, dir_entry_bytes) in block.chunks_exact(OnDiskDirEntry::LEN).enumerate() {
            let dir_entry = OnDiskDirEntry::new(dir_entry_bytes);
            if dir_entry.is_end() {
                // Can quit early
                break;
            } else if dir_entry.matches(match_name) {
                // Found it
                // Block::LEN always fits on a u32
                let start = (i * OnDiskDirEntry::LEN) as u32;
                return Ok(dir_entry.get_entry(fat_type, block_idx, start));
            }
        }
        Err(Error::NotFound)
    }

    /// Delete an entry from the given directory
    pub(crate) fn delete_directory_entry<D>(
        &self,
        block_cache: &mut BlockCache<D>,
        dir_info: &DirectoryInfo,
        match_name: &ShortFileName,
    ) -> Result<(), Error<D::Error>>
    where
        D: BlockDevice,
    {
        match &self.fat_specific_info {
            FatSpecificInfo::Fat16(fat16_info) => {
                // Root directories on FAT16 have a fixed size, because they use
                // a specially reserved space on disk (see
                // `first_root_dir_block`). Other directories can have any size
                // as they are made of regular clusters.
                let mut current_cluster = Some(dir_info.cluster);
                let mut first_dir_block_num = match dir_info.cluster {
                    ClusterId::ROOT_DIR => self.lba_start + fat16_info.first_root_dir_block,
                    _ => self.cluster_to_block(dir_info.cluster),
                };
                let dir_size = match dir_info.cluster {
                    ClusterId::ROOT_DIR => {
                        let len_bytes =
                            u32::from(fat16_info.root_entries_count) * OnDiskDirEntry::LEN_U32;
                        BlockCount::from_bytes(len_bytes)
                    }
                    _ => BlockCount(u32::from(self.blocks_per_cluster)),
                };

                // Walk the directory
                while let Some(cluster) = current_cluster {
                    // Scan the cluster / root dir a block at a time
                    for block_idx in first_dir_block_num.range(dir_size) {
                        match self.delete_entry_in_block(block_cache, match_name, block_idx) {
                            Err(Error::NotFound) => {
                                // Carry on
                            }
                            x => {
                                // Either we deleted it OK, or there was some
                                // catastrophic error reading/writing the disk.
                                return x;
                            }
                        }
                    }
                    // if it's not the root dir, find the next cluster so we can keep looking
                    if cluster != ClusterId::ROOT_DIR {
                        current_cluster = match self.next_cluster(block_cache, cluster) {
                            Ok(n) => {
                                first_dir_block_num = self.cluster_to_block(n);
                                Some(n)
                            }
                            _ => None,
                        };
                    } else {
                        current_cluster = None;
                    }
                }
                // Ok, give up
            }
            FatSpecificInfo::Fat32(fat32_info) => {
                // Root directories on FAT32 start at a specified cluster, but
                // they can have any length.
                let mut current_cluster = match dir_info.cluster {
                    ClusterId::ROOT_DIR => Some(fat32_info.first_root_dir_cluster),
                    _ => Some(dir_info.cluster),
                };
                // Walk the directory
                while let Some(cluster) = current_cluster {
                    // Scan the cluster a block at a time
                    let start_block_idx = self.cluster_to_block(cluster);
                    for block_idx in
                        start_block_idx.range(BlockCount(u32::from(self.blocks_per_cluster)))
                    {
                        match self.delete_entry_in_block(block_cache, match_name, block_idx) {
                            Err(Error::NotFound) => {
                                // Carry on
                                continue;
                            }
                            x => {
                                // Either we deleted it OK, or there was some
                                // catastrophic error reading/writing the disk.
                                return x;
                            }
                        }
                    }
                    // Find the next cluster
                    current_cluster = match self.next_cluster(block_cache, cluster) {
                        Ok(n) => Some(n),
                        _ => None,
                    }
                }
                // Ok, give up
            }
        }
        // If we get here we never found the right entry in any of the
        // blocks that made up the directory
        Err(Error::NotFound)
    }

    /// Deletes a directory entry from a block of directory entries.
    ///
    /// Entries are marked as deleted by setting the first byte of the file name
    /// to a special value.
    fn delete_entry_in_block<D>(
        &self,
        block_cache: &mut BlockCache<D>,
        match_name: &ShortFileName,
        block_idx: BlockIdx,
    ) -> Result<(), Error<D::Error>>
    where
        D: BlockDevice,
    {
        trace!("Reading directory");
        let block = block_cache
            .read_mut(block_idx)
            .map_err(Error::DeviceError)?;
        for (i, dir_entry_bytes) in block.chunks_exact_mut(OnDiskDirEntry::LEN).enumerate() {
            let dir_entry = OnDiskDirEntry::new(dir_entry_bytes);
            if dir_entry.is_end() {
                // Can quit early
                break;
            } else if dir_entry.matches(match_name) {
                let start = i * OnDiskDirEntry::LEN;
                // set first byte to the 'unused' marker
                block[start] = 0xE5;
                trace!("Updating directory");
                return block_cache.write_back().map_err(Error::DeviceError);
            }
        }
        Err(Error::NotFound)
    }

    /// Finds the next free cluster after the start_cluster and before end_cluster
    pub(crate) fn find_next_free_cluster<D>(
        &self,
        block_cache: &mut BlockCache<D>,
        start_cluster: ClusterId,
        end_cluster: ClusterId,
    ) -> Result<ClusterId, Error<D::Error>>
    where
        D: BlockDevice,
    {
        let mut current_cluster = start_cluster;
        match &self.fat_specific_info {
            FatSpecificInfo::Fat16(_fat16_info) => {
                while current_cluster.0 < end_cluster.0 {
                    trace!(
                        "current_cluster={:?}, end_cluster={:?}",
                        current_cluster,
                        end_cluster
                    );
                    let fat_offset = current_cluster.0 * 2;
                    trace!("fat_offset = {:?}", fat_offset);
                    let this_fat_block_num =
                        self.lba_start + self.fat_start.offset_bytes(fat_offset);
                    trace!("this_fat_block_num = {:?}", this_fat_block_num);
                    let mut this_fat_ent_offset = usize::try_from(fat_offset % Block::LEN_U32)
                        .map_err(|_| Error::ConversionError)?;
                    trace!("Reading block {:?}", this_fat_block_num);
                    let block = block_cache
                        .read(this_fat_block_num)
                        .map_err(Error::DeviceError)?;
                    while this_fat_ent_offset <= Block::LEN - 2 {
                        let fat_entry = LittleEndian::read_u16(
                            &block[this_fat_ent_offset..=this_fat_ent_offset + 1],
                        );
                        if fat_entry == 0 {
                            return Ok(current_cluster);
                        }
                        this_fat_ent_offset += 2;
                        current_cluster += 1;
                    }
                }
            }
            FatSpecificInfo::Fat32(_fat32_info) => {
                while current_cluster.0 < end_cluster.0 {
                    trace!(
                        "current_cluster={:?}, end_cluster={:?}",
                        current_cluster,
                        end_cluster
                    );
                    let fat_offset = current_cluster.0 * 4;
                    trace!("fat_offset = {:?}", fat_offset);
                    let this_fat_block_num =
                        self.lba_start + self.fat_start.offset_bytes(fat_offset);
                    trace!("this_fat_block_num = {:?}", this_fat_block_num);
                    let mut this_fat_ent_offset = usize::try_from(fat_offset % Block::LEN_U32)
                        .map_err(|_| Error::ConversionError)?;
                    trace!("Reading block {:?}", this_fat_block_num);
                    let block = block_cache
                        .read(this_fat_block_num)
                        .map_err(Error::DeviceError)?;
                    while this_fat_ent_offset <= Block::LEN - 4 {
                        let fat_entry = LittleEndian::read_u32(
                            &block[this_fat_ent_offset..=this_fat_ent_offset + 3],
                        ) & 0x0FFF_FFFF;
                        if fat_entry == 0 {
                            return Ok(current_cluster);
                        }
                        this_fat_ent_offset += 4;
                        current_cluster += 1;
                    }
                }
            }
        }
        warn!("Out of space...");
        Err(Error::NotEnoughSpace)
    }

    /// Tries to allocate a cluster
    pub(crate) fn alloc_cluster<D>(
        &mut self,
        block_cache: &mut BlockCache<D>,
        prev_cluster: Option<ClusterId>,
        zero: bool,
    ) -> Result<ClusterId, Error<D::Error>>
    where
        D: BlockDevice,
    {
        debug!("Allocating new cluster, prev_cluster={:?}", prev_cluster);
        let end_cluster = ClusterId(self.cluster_count + RESERVED_ENTRIES);
        let start_cluster = match self.next_free_cluster {
            Some(cluster) if cluster.0 < end_cluster.0 => cluster,
            _ => ClusterId(RESERVED_ENTRIES),
        };
        trace!(
            "Finding next free between {:?}..={:?}",
            start_cluster,
            end_cluster
        );
        let new_cluster = match self.find_next_free_cluster(block_cache, start_cluster, end_cluster)
        {
            Ok(cluster) => cluster,
            Err(_) if start_cluster.0 > RESERVED_ENTRIES => {
                debug!(
                    "Retrying, finding next free between {:?}..={:?}",
                    ClusterId(RESERVED_ENTRIES),
                    end_cluster
                );
                self.find_next_free_cluster(block_cache, ClusterId(RESERVED_ENTRIES), end_cluster)?
            }
            Err(e) => return Err(e),
        };
        self.update_fat(block_cache, new_cluster, ClusterId::END_OF_FILE)?;
        if let Some(cluster) = prev_cluster {
            trace!(
                "Updating old cluster {:?} to {:?} in FAT",
                cluster,
                new_cluster
            );
            self.update_fat(block_cache, cluster, new_cluster)?;
        }
        trace!(
            "Finding next free between {:?}..={:?}",
            new_cluster,
            end_cluster
        );
        self.next_free_cluster =
            match self.find_next_free_cluster(block_cache, new_cluster, end_cluster) {
                Ok(cluster) => Some(cluster),
                Err(_) if new_cluster.0 > RESERVED_ENTRIES => {
                    match self.find_next_free_cluster(
                        block_cache,
                        ClusterId(RESERVED_ENTRIES),
                        end_cluster,
                    ) {
                        Ok(cluster) => Some(cluster),
                        Err(e) => return Err(e),
                    }
                }
                Err(e) => return Err(e),
            };
        debug!("Next free cluster is {:?}", self.next_free_cluster);
        if let Some(ref mut number_free_cluster) = self.free_clusters_count {
            *number_free_cluster -= 1;
        };
        if zero {
            let blocks = [Block::new()];
            let start_block_idx = self.cluster_to_block(new_cluster);
            let num_blocks = BlockCount(u32::from(self.blocks_per_cluster));
            for block_idx in start_block_idx.range(num_blocks) {
                trace!("Zeroing cluster");
                block_cache
                    .block_device()
                    .write(&blocks, block_idx)
                    .map_err(Error::DeviceError)?;
            }
        }
        debug!("All done, returning {:?}", new_cluster);
        Ok(new_cluster)
    }

    /// Marks the input cluster as an EOF and all the subsequent clusters in the chain as free
    pub(crate) fn truncate_cluster_chain<D>(
        &mut self,
        block_cache: &mut BlockCache<D>,
        cluster: ClusterId,
    ) -> Result<(), Error<D::Error>>
    where
        D: BlockDevice,
    {
        if cluster.0 < RESERVED_ENTRIES {
            // file doesn't have any valid cluster allocated, there is nothing to do
            return Ok(());
        }
        let mut next = {
            match self.next_cluster(block_cache, cluster) {
                Ok(n) => n,
                Err(Error::EndOfFile) => return Ok(()),
                Err(e) => return Err(e),
            }
        };
        if let Some(ref mut next_free_cluster) = self.next_free_cluster {
            if next_free_cluster.0 > next.0 {
                *next_free_cluster = next;
            }
        } else {
            self.next_free_cluster = Some(next);
        }
        self.update_fat(block_cache, cluster, ClusterId::END_OF_FILE)?;
        loop {
            match self.next_cluster(block_cache, next) {
                Ok(n) => {
                    self.update_fat(block_cache, next, ClusterId::EMPTY)?;
                    next = n;
                }
                Err(Error::EndOfFile) => {
                    self.update_fat(block_cache, next, ClusterId::EMPTY)?;
                    break;
                }
                Err(e) => return Err(e),
            }
            if let Some(ref mut number_free_cluster) = self.free_clusters_count {
                *number_free_cluster += 1;
            };
        }
        Ok(())
    }

    /// Writes a Directory Entry to the disk
    pub(crate) fn write_entry_to_disk<D>(
        &self,
        block_cache: &mut BlockCache<D>,
        entry: &DirEntry,
    ) -> Result<(), Error<D::Error>>
    where
        D: BlockDevice,
    {
        let fat_type = match self.fat_specific_info {
            FatSpecificInfo::Fat16(_) => FatType::Fat16,
            FatSpecificInfo::Fat32(_) => FatType::Fat32,
        };
        trace!("Reading directory for update");
        let block = block_cache
            .read_mut(entry.entry_block)
            .map_err(Error::DeviceError)?;

        let start = usize::try_from(entry.entry_offset).map_err(|_| Error::ConversionError)?;
        block[start..start + 32].copy_from_slice(&entry.serialize(fat_type)[..]);

        trace!("Updating directory");
        block_cache.write_back().map_err(Error::DeviceError)?;
        Ok(())
    }
}

/// Load the boot parameter block from the start of the given partition and
/// determine if the partition contains a valid FAT16 or FAT32 file system.
pub fn parse_volume<D>(
    block_cache: &mut BlockCache<D>,
    lba_start: BlockIdx,
    num_blocks: BlockCount,
) -> Result<VolumeType, Error<D::Error>>
where
    D: BlockDevice,
    D::Error: core::fmt::Debug,
{
    trace!("Reading BPB");
    let block = block_cache.read(lba_start).map_err(Error::DeviceError)?;
    let bpb = Bpb::create_from_bytes(block).map_err(Error::FormatError)?;
    match bpb.fat_type {
        FatType::Fat16 => {
            if bpb.bytes_per_block() as usize != Block::LEN {
                return Err(Error::BadBlockSize(bpb.bytes_per_block()));
            }
            // FirstDataSector = BPB_ResvdSecCnt + (BPB_NumFATs * FATSz) + RootDirSectors;
            let root_dir_blocks = ((u32::from(bpb.root_entries_count()) * OnDiskDirEntry::LEN_U32)
                + (Block::LEN_U32 - 1))
                / Block::LEN_U32;
            let fat_start = BlockCount(u32::from(bpb.reserved_block_count()));
            let first_root_dir_block =
                fat_start + BlockCount(u32::from(bpb.num_fats()) * bpb.fat_size());
            let first_data_block = first_root_dir_block + BlockCount(root_dir_blocks);
            let volume = FatVolume {
                lba_start,
                num_blocks,
                name: VolumeName {
                    contents: bpb.volume_label(),
                },
                blocks_per_cluster: bpb.blocks_per_cluster(),
                first_data_block: (first_data_block),
                fat_start: BlockCount(u32::from(bpb.reserved_block_count())),
                free_clusters_count: None,
                next_free_cluster: None,
                cluster_count: bpb.total_clusters(),
                fat_specific_info: FatSpecificInfo::Fat16(Fat16Info {
                    root_entries_count: bpb.root_entries_count(),
                    first_root_dir_block,
                }),
            };
            Ok(VolumeType::Fat(volume))
        }
        FatType::Fat32 => {
            // FirstDataSector = BPB_ResvdSecCnt + (BPB_NumFATs * FATSz);
            let first_data_block = u32::from(bpb.reserved_block_count())
                + (u32::from(bpb.num_fats()) * bpb.fat_size());

            // Safe to unwrap since this is a Fat32 Type
            let info_location = bpb.fs_info_block().unwrap();
            let mut volume = FatVolume {
                lba_start,
                num_blocks,
                name: VolumeName {
                    contents: bpb.volume_label(),
                },
                blocks_per_cluster: bpb.blocks_per_cluster(),
                first_data_block: BlockCount(first_data_block),
                fat_start: BlockCount(u32::from(bpb.reserved_block_count())),
                free_clusters_count: None,
                next_free_cluster: None,
                cluster_count: bpb.total_clusters(),
                fat_specific_info: FatSpecificInfo::Fat32(Fat32Info {
                    info_location: lba_start + info_location,
                    first_root_dir_cluster: ClusterId(bpb.first_root_dir_cluster()),
                }),
            };

            // Now we don't need the BPB, update the volume with data from the info sector
            trace!("Reading info block");
            let info_block = block_cache
                .read(lba_start + info_location)
                .map_err(Error::DeviceError)?;
            let info_sector =
                InfoSector::create_from_bytes(info_block).map_err(Error::FormatError)?;
            volume.free_clusters_count = info_sector.free_clusters_count();
            volume.next_free_cluster = info_sector.next_free_cluster();

            Ok(VolumeType::Fat(volume))
        }
    }
}

#[cfg(test)]
mod tests {
    use super::*;

    #[test]
    fn volume_name() {
        let sfn = VolumeName {
            contents: *b"Hello \xA399  ",
        };
        assert_eq!(sfn, VolumeName::create_from_str("Hello £99").unwrap())
    }
}

// ****************************************************************************
//
// End Of File
//
// ****************************************************************************<|MERGE_RESOLUTION|>--- conflicted
+++ resolved
@@ -614,15 +614,10 @@
             ClusterId::ROOT_DIR => Some(fat32_info.first_root_dir_cluster),
             _ => Some(dir_info.cluster),
         };
-<<<<<<< HEAD
-        let mut blocks = [Block::new()];
-        let mut block_cache = BlockCache::empty();
 
         let mut lfn_buffer = [[' '; 13]; 8];
         let mut lfn_pointer = 0;
 
-=======
->>>>>>> 1b9fa5c6
         while let Some(cluster) = current_cluster {
             let start_block_idx = self.cluster_to_block(cluster);
             for block_idx in start_block_idx.range(BlockCount(u32::from(self.blocks_per_cluster))) {
@@ -633,7 +628,6 @@
                     if dir_entry.is_end() {
                         // Can quit early
                         return Ok(());
-<<<<<<< HEAD
                     } else if dir_entry.is_valid() {
                         if dir_entry.is_lfn() {
                             if let Some((_, _, data)) = dir_entry.lfn_contents() {
@@ -657,17 +651,10 @@
                                 }
                             }
                             // Safe, since Block::LEN always fits on a u32
-                            let start = u32::try_from(start).unwrap();
-                            let entry = dir_entry.get_entry(FatType::Fat32, block, start);
+                            let start = (i * OnDiskDirEntry::LEN) as u32;
+                            let entry = dir_entry.get_entry(FatType::Fat32, block_idx, start);
                             func(&entry);
                         }
-=======
-                    } else if dir_entry.is_valid() && !dir_entry.is_lfn() {
-                        // Safe, since Block::LEN always fits on a u32
-                        let start = (i * OnDiskDirEntry::LEN) as u32;
-                        let entry = dir_entry.get_entry(FatType::Fat32, block_idx, start);
-                        func(&entry);
->>>>>>> 1b9fa5c6
                     }
                 }
             }
